# -*- coding: utf-8 -*-
"""
Created on Thu Feb 19 11:49:39 2015
@author: Ingo Scholtes

(c) Copyright ETH Zürich, Chair of Systems Design, 2015
"""

import numpy as np
import scipy.linalg as spl
import scipy.sparse as sparse
import scipy.sparse.linalg as sla
import time as tm
from pyTempNet import *
from pyTempNet.Processes import *

def Laplacian(temporalnet, model="SECOND", sparseLA=False, transposed=False):
    """Returns the Laplacian matrix corresponding to the the second-order (model=SECOND) or 
    the second-order null (model=NULL) model for a temporal network.
    
    @param temporalnet: The temporalnetwork instance to work on
    @param model: either C{"SECOND"} or C{"NULL"}, where C{"SECOND"} is the 
      the default value.
    @param sparseLA: whether or not (default) to use sparse linear algebra for 
      calculations.
    @param transposed: wheter or not (default) to transpose the matrix
    """
    if (model is "SECOND" or "NULL") == False:
        raise ValueError("model must be one of \"SECOND\" or \"NULL\"")
    start = tm.clock()
    
    if model == "SECOND":
        network = temporalnet.igraphSecondOrder().components(mode="STRONG").giant()
    elif model == "NULL": 
        network = temporalnet.igraphSecondOrderNull().components(mode="STRONG").giant()  
    
    if sparseLA:
      T2 = Processes.RWTransitionMatrix( network, sparseLA=True, transposed=transposed )
      I  = sparse.identity( len(network.vs()) )
    else:
      T2 = Processes.RWTransitionMatrix(network)
      I = np.identity(len(network.vs()))

    end = tm.clock()
    print("Calculating Laplacian took: ", (end - start))
    return I-T2


def FiedlerVector(temporalnet, model="SECOND"):
    """Returns the Fiedler vector of the second-order (model=SECOND) or the
    second-order null (model=NULL) model for a temporal network. The Fiedler 
     vector can be used for a spectral bisectioning of the network.
     
    @param temporalnet: The temporalnetwork instance to work on
    @param model: either C{"SECOND"} or C{"NULL"}, where C{"SECOND"} is the 
      the default value.
    """
    if (model is "SECOND" or "NULL") == False:
        raise ValueError("model must be one of \"SECOND\" or \"NULL\"")
    
    # NOTE: The transposed matrix is needed to get the "left" eigen vectors
    L = Laplacian(temporalnet, model, sparseLA=True, transposed=True)
    # NOTE: ncv=13 sets additional auxiliary eigenvectors that are computed
    # NOTE: in order to be more confident to find the one with the largest
    # NOTE: magnitude, see
    # NOTE: https://github.com/scipy/scipy/issues/4987
    w, v = sla.eigs( L, k=2, which="SM", ncv=13 )
    
    # TODO: ask, if this vector should be normalized. Sparse Linalg sometimes
    # TODO: finds the EV scaled factor (-1)
    return v[:,np.argsort(np.absolute(w))][:,1]


def AlgebraicConn(temporalnet, model="SECOND"):
    """Returns the Fiedler vector of the second-order (model=SECOND) or the
    second-order null (model=NULL) model for a temporal network. The Fiedler 
     vector can be used for a spectral bisectioning of the network.
     
     @param temporalnet: The temporalnetwork to work on
     @param model: either C{"SECOND"} or C{"NULL"}, where C{"SECOND"} is the 
      the default value.
    """
    
    if (model is "SECOND" or "NULL") == False:
        raise ValueError("model must be one of \"SECOND\" or \"NULL\"")
    
    L = Laplacian(temporalnet, model, sparseLA=True, transposed=True)
    # NOTE: ncv=13 sets additional auxiliary eigenvectors that are computed
    # NOTE: in order to be more confident to find the one with the largest
    # NOTE: magnitude, see
    # NOTE: https://github.com/scipy/scipy/issues/4987
    w = sla.eigs( L, which="SM", k=2, ncv=13, return_eigenvectors=False )
    evals_sorted = np.sort(np.absolute(w))
    return np.abs(evals_sorted[1])


def EntropyGrowthRate(T):
    """Computes the entropy growth rate of a transition matrix
    
    @param T: Transition matrix in sparse format."""

    if sparse.issparse(T) == False:
        raise TypeError("T must be a sparse matrix")
    # Compute normalized leading eigenvector of T (stationary distribution)
    # NOTE: ncv=13 sets additional auxiliary eigenvectors that are computed
    # NOTE: in order to be more confident to find the one with the largest
    # NOTE: magnitude, see
    # NOTE: https://github.com/scipy/scipy/issues/4987
    w, pi = sla.eigs( T, k=1, which="LM", ncv=13 )
    pi = pi.reshape(pi.size,)
    pi /= sum(pi)
    
    # directly work on the data object of the sparse matrix
    # NOTE: np.log2(T.data) has no problem with elements being zeros
    # NOTE: as we work with a sparse matrix here, where the zero elements
    # NOTE: are not stored
    T.data *=  np.log2(T.data)
    
    return -np.sum( T * pi )
    
    
def EntropyGrowthRateRatio(t, mode='FIRSTORDER'):
    """Computes the ratio between the entropy growth rate ratio between
    the second-order and first-order model of a temporal network t. Ratios smaller
    than one indicate that the temporal network exhibits non-Markovian characteristics"""
    
    # NOTE to myself: most of the time here goes into computation of the
    # NOTE            EV of the transition matrix for the bigger of the
    # NOTE            two graphs below (either 2nd-order or 2nd-order null)
    
    # Generate strongly connected component of second-order networks
    start = tm.clock()
    g2 = t.igraphSecondOrder().components(mode="STRONG").giant()
    
    if mode == 'FIRSTORDER':
        g2n = t.igraphFirstOrder().components(mode="STRONG").giant()
    else:
        g2n = t.igraphSecondOrderNull().components(mode="STRONG").giant()
    
    # Calculate transition matrices
    T2 = Processes.RWTransitionMatrix(g2, sparseLA=True, transposed=True)
    T2n = Processes.RWTransitionMatrix(g2n, sparseLA=True, transposed=True)

    # Compute entropy growth rates of transition matrices        
    H2 = np.absolute(EntropyGrowthRate(T2))
    H2n = np.absolute(EntropyGrowthRate(T2n))
    
    end = tm.clock()
    print('Time for EntropyGrowthRateRatio:', (end - start))
    # Return ratio
    return H2/H2n        
        

def __Entropy(prob):
    H = 0
    for p in prob:
        H = H+np.log2(p)*p
    return -H

def __BWPrefMatrix(t, v):
    """Computes a betweenness preference matrix for a node v in a temporal network t
    
    @param t: The temporalnetwork instance to work on
    @param v: Name of the node to compute its BetweennessPreference
    """
    g = t.igraphFirstOrder()
    v_vertex = g.vs.find(name=v)
    indeg = v_vertex.degree(mode="IN")        
    outdeg = v_vertex.degree(mode="OUT")
    index_succ = {}
    index_pred = {}
    
    B_v = np.matrix(np.zeros(shape=(indeg, outdeg)))
        
    # Create an index-to-node mapping for predecessors and successors
    i = 0
    for u in v_vertex.predecessors():
        index_pred[u["name"]] = i
        i = i+1
    
    
    i = 0
    for w in v_vertex.successors():
        index_succ[w["name"]] = i
        i = i+1

    # Calculate entries of betweenness preference matrix
    for time in t.twopathsByNode[v]:
        for tp in t.twopathsByNode[v][time]:
            B_v[index_pred[tp[0]], index_succ[tp[2]]] += (1. / float(len(t.twopathsByNode[v][time])))
    
    return B_v

def BetweennessPreference(t, v, normalized = False):
    """Computes the betweenness preference of a node v in a temporal network t
    
    @param t: The temporalnetwork instance to work on
    @param v: Name of the node to compute its BetweennessPreference
    @param normalized: whether or not (default) to normalize
    """
    
    g = t.igraphFirstOrder()
    
    # If the network is empty, just return zero
    if len(g.vs) == 0:
        return 0.0        
    
    # NOTE: this might raise a ValueError if vertex v is not found
    v_vertex = g.vs.find(name=v)    
    indeg = v_vertex.degree(mode="IN")        
    outdeg = v_vertex.degree(mode="OUT")

    # First create the betweenness preference matrix (equation (2) of the paper)
    B_v = __BWPrefMatrix(t, v)
    
    # Normalize matrix (equation (3) of the paper)
    P_v = np.matrix(np.zeros(shape=(indeg, outdeg)))
    S = 0.0
    for s in range(indeg):
        for d in range(outdeg):
            S += B_v[s,d]
    
    if S>0:
        for s in range(indeg):
            for d in range(outdeg):
                P_v[s,d] = B_v[s,d]/S                    
    
    # Compute marginal probabilities
    marginal_s = []
    marginal_d = []
    
    # Marginal probabilities P^v_d = \sum_s'{P_{s'd}}
    for d in range(outdeg):
        P_d = 0.0
        for s_prime in range(indeg):
            P_d += P_v[s_prime, d]
        marginal_d.append(P_d)
    
    # Marginal probabilities P^v_s = \sum_d'{P_{sd'}}
    for s in range(indeg):
        P_s = 0.0
        for d_prime in range(outdeg):
            P_s += P_v[s, d_prime]
        marginal_s.append(P_s)
    
    H_s = __Entropy(marginal_s)
    H_d = __Entropy(marginal_d)
    
    I = 0.0
    # Here we just compute equation (4) of the paper ... 
    for s in range(indeg):
        for d in range(outdeg):
            if B_v[s, d] != 0: # 0 * Log(0)  = 0
                # Compute Mutual information
                I += P_v[s, d] * np.log2(P_v[s, d] / (marginal_s[s] * marginal_d[d]))
    
    if normalized:
        return I/np.min([H_s,H_d])
    else:
        return I


def SlowDownFactor(t):    
    """Returns a factor S that indicates how much slower (S>1) or faster (S<1)
    a diffusion process in the temporal network evolves on a second-order model 
    compared to a first-order model. This value captures the effect of order
    correlations on a diffusion process in the temporal network.
    
    @param t: The temporalnetwork instance to work on
    """
<<<<<<< HEAD
=======
    
    #NOTE to myself: most of the time goes for construction of the 2nd order
    #NOTE            null graph, then for the 2nd order null transition matrix
>>>>>>> 5faf1545
    start = tm.clock()
    g2 = t.igraphSecondOrder().components(mode="STRONG").giant()
    g2n = t.igraphSecondOrderNull().components(mode="STRONG").giant()
    
    # Build transition matrices
    T2 = Processes.RWTransitionMatrix(g2, sparseLA=True, transposed=True)
    T2n = Processes.RWTransitionMatrix(g2n, sparseLA=True, transposed=True)
    
    # Compute eigenvector sequences
    # NOTE: ncv=13 sets additional auxiliary eigenvectors that are computed
    # NOTE: in order to be more confident to find the one with the largest
    # NOTE: magnitude, see
    # NOTE: https://github.com/scipy/scipy/issues/4987
    w2, v2 = sla.eigs(T2, which="LM", k=2, ncv=13)
    evals2_sorted = np.sort(-np.absolute(w2))

    w2n, v2n = sla.eigs(T2n, which="LM", k=2, ncv=13)
    evals2n_sorted = np.sort(-np.absolute(w2n))
    
    end = tm.clock()
    print('Time for SlowDownFactor: ', (end - start))
<<<<<<< HEAD
    
=======
>>>>>>> 5faf1545
    return np.log(np.abs(evals2n_sorted[1]))/np.log(np.abs(evals2_sorted[1]))

def EigenvectorCentrality(t, model='SECOND'):
    """Computes eigenvector centralities of nodes in the second-order networks, 
    and aggregates them to obtain the eigenvector centrality of nodes in the 
    first-order network.
    
    @param t: The temporalnetwork instance to work on
    @param model: either C{"SECOND"} or C{"NULL"}, where C{"SECOND"} is the 
      the default value."""
    
    start = tm.clock()

    if (model is "SECOND" or "NULL") == False:
        raise ValueError("model must be one of \"SECOND\" or \"NULL\"")

    name_map = {}

    g1 = t.igraphFirstOrder()
    i = 0 
    for v in g1.vs()["name"]:
        name_map[v] = i
        i += 1
    evcent_1 = np.zeros(len(g1.vs()))

    if model == 'SECOND':
        g2 = t.igraphSecondOrder()
    else:
        g2 = t.igraphSecondOrderNull()
    
    # Compute eigenvector centrality in second-order network
    A = getSparseAdjacencyMatrix( g2, attribute="weight", transposed=True )
    # NOTE: ncv=13 sets additional auxiliary eigenvectors that are computed
    # NOTE: in order to be more confident to find the one with the largest
    # NOTE: magnitude, see
    # NOTE: https://github.com/scipy/scipy/issues/4987
    w, evcent_2 = sla.eigs( A, k=1, which="LM", ncv=13 )
    evcent_2 = evcent_2.reshape(evcent_2.size,)
    
    # Aggregate to obtain first-order eigenvector centrality
    for i in range(len(evcent_2)):
        # Get name of target node
        target = g2.vs()[i]["name"].split(';')[1]
        evcent_1[name_map[target]] += np.real(evcent_2[i])
    
    end = tm.clock()
    print("Time for EigenvectorCentrality: ", (end - start))
    return np.real(evcent_1/sum(evcent_1))

def BetweennessCentrality(t, model='SECOND'):
    """Computes betweenness centralities of nodes in the second-order networks, 
    and aggregates them to obtain the betweenness centrality of nodes in the 
    first-order network.
    
    @param t: The temporalnetwork instance to work on
    @param model: either C{"SECOND"} or C{"NULL"}, where C{"SECOND"} is the 
      the default value.
    """

    if (model is "SECOND" or "NULL") == False:
        raise ValueError("model must be one of \"SECOND\" or \"NULL\"")

    name_map = {}

    g1 = t.igraphFirstOrder()
    i = 0 
    for v in g1.vs()["name"]:
        name_map[v] = i
        i += 1
    bwcent_1 = np.zeros(len(g1.vs()))

    if model == 'SECOND':
        g2 = t.igraphSecondOrder()
    else:
        g2 = t.igraphSecondOrderNull()    

    # Compute betweenness centrality in second-order network
    bwcent_2 = np.array(g2.betweenness(weights=g2.es()['weight'], directed=True))
    
    # Aggregate to obtain first-order eigenvector centrality
    for i in range(len(bwcent_2)):
        # Get name of target node
        target = g2.vs()[i]["name"].split(';')[1]
        bwcent_1[name_map[target]] += bwcent_2[i]
    
    return bwcent_1/sum(bwcent_1)



def PageRank(t, model='SECOND'):
    """Computes PageRank of nodes in the second-order networks, 
    and aggregates them to obtain the PageRank of nodes in the 
    first-order network.
    
    @param t: The temporalnetwork instance to work on
    @param model: either C{"SECOND"} or C{"NULL"}, where C{"SECOND"} is the 
      the default value.
    """

    if (model is "SECOND" or "NULL") == False:
        raise ValueError("model must be one of \"SECOND\" or \"NULL\"")

    name_map = {}

    g1 = t.igraphFirstOrder()
    i = 0 
    for v in g1.vs()["name"]:
        name_map[v] = i
        i += 1
    pagerank_1 = np.zeros(len(g1.vs()))

    if model == 'SECOND':
        g2 = t.igraphSecondOrder()
    else:
        g2 = t.igraphSecondOrderNull()    

    # Compute betweenness centrality in second-order network
    pagerank_2 = np.array(g2.pagerank(weights=g2.es()['weight'], directed=True))
    
    # Aggregate to obtain first-order eigenvector centrality
    for i in range(len(pagerank_2)):
        # Get name of target node
        target = g2.vs()[i]["name"].split(';')[1]
        pagerank_1[name_map[target]] += pagerank_2[i]
    
    return pagerank_1/sum(pagerank_1)
<|MERGE_RESOLUTION|>--- conflicted
+++ resolved
@@ -268,13 +268,11 @@
     
     @param t: The temporalnetwork instance to work on
     """
-<<<<<<< HEAD
-=======
     
     #NOTE to myself: most of the time goes for construction of the 2nd order
     #NOTE            null graph, then for the 2nd order null transition matrix
->>>>>>> 5faf1545
     start = tm.clock()
+    
     g2 = t.igraphSecondOrder().components(mode="STRONG").giant()
     g2n = t.igraphSecondOrderNull().components(mode="STRONG").giant()
     
@@ -295,10 +293,7 @@
     
     end = tm.clock()
     print('Time for SlowDownFactor: ', (end - start))
-<<<<<<< HEAD
-    
-=======
->>>>>>> 5faf1545
+    
     return np.log(np.abs(evals2n_sorted[1]))/np.log(np.abs(evals2_sorted[1]))
 
 def EigenvectorCentrality(t, model='SECOND'):
