--- conflicted
+++ resolved
@@ -61,12 +61,8 @@
                 target_ix = i
             elif header[i] == 'weight':
                 weight_ix = i
-<<<<<<< HEAD
-    assert(source_ix >= 0 and target_ix >= 0 and time_ix >=0)
-=======
     assert( (source_ix >= 0 and target_ix >= 0 and time_ix >=0) or
             (source_ix >= 0 and mid_ix >= 0 and target_ix >= 0 and weight_ix >= 0) )
->>>>>>> ab2538c9
     # Read time-stamped edges
     line = f.readline()
     n = 1 
